--- conflicted
+++ resolved
@@ -18,15 +18,6 @@
   "io.spray" %% "spray-client" % sprayV,
   "io.spray" %% "spray-http" % sprayV,
   "io.spray" %% "spray-json" % sprayV,
-<<<<<<< HEAD
-  "com.typesafe.akka" %% "akka-actor" % "2.4-M1",
-  "commons-codec" % "commons-codec" % "1.10",
-
-  //---------- Test libraries -------------------//
-  "io.spray" % "spray-testkit_2.11" % sprayV % Test,
-  "org.scalatest" % "scalatest_2.11" % "2.2.5" % Test,
-  "com.typesafe.akka" %% "akka-testkit" % "2.4-M1" % Test
-=======
   "com.typesafe.akka" %% "akka-actor" % "2.3.4",
   "commons-codec" % "commons-codec" % "1.10",
 
@@ -34,7 +25,6 @@
   "io.spray" %% "spray-testkit" % sprayV % Test,
   "org.scalatest" %% "scalatest" % "2.2.5" % Test,
   "com.typesafe.akka" %% "akka-testkit" % "2.3.4" % Test
->>>>>>> 372c7e49
 )
 
 releaseSettings
