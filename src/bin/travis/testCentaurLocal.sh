--- conflicted
+++ resolved
@@ -36,11 +36,8 @@
 cd centaur
 git checkout ${CENTAUR_BRANCH}
 cd ..
-<<<<<<< HEAD
-=======
 # All tests use ubuntu:latest - make sure it's there before starting the tests 
 # because pulling the image during some of the tests would cause them to fail 
 # (specifically output_redirection which expects a specific value in stderr)
 docker pull ubuntu:latest
->>>>>>> 26ade632
 centaur/test_cromwell.sh -j"${CROMWELL_JAR}" -c${LOCAL_CONF}