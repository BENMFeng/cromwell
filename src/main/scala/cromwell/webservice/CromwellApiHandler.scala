package cromwell.webservice

<<<<<<< HEAD
import akka.actor.{Actor, ActorRef, Props}
import java.util.UUID

import akka.actor.{ActorRef, Actor, Props}
import akka.pattern.ask
import akka.util.Timeout
import cromwell.binding
import cromwell.binding._
import cromwell.engine._
import cromwell.webservice.CromwellApiHandler.{WorkflowOutputs, WorkflowStatus}
=======
import java.util.UUID
import akka.actor.{ActorRef, Actor, Props}
import akka.pattern.ask
import akka.util.Timeout
import cromwell.binding.{WdlSource, WorkflowRawInputs}
import cromwell.{binding, engine}
import cromwell.engine._
import cromwell.parser.WdlParser.SyntaxError
import cromwell.webservice.CromwellApiHandler._
>>>>>>> f8f7ff81
import cromwell.webservice.PerRequest.RequestComplete
import spray.http.StatusCodes
import scala.concurrent.duration._
import scala.util.{Try, Failure, Success}

object CromwellApiHandler {
  sealed trait WorkflowManagerMessage
  case class SubmitWorkflow(wdl: WdlSource, inputs: WorkflowRawInputs) extends WorkflowManagerMessage
  case class WorkflowStatus(id: WorkflowId) extends WorkflowManagerMessage
  case class WorkflowOutputs(id: WorkflowId) extends WorkflowManagerMessage

  def props(workflowManagerActorRef : ActorRef): Props = {
    Props(new CromwellApiHandler(workflowManagerActorRef))
  }
}

class CromwellApiHandler(workflowManager : ActorRef) extends Actor {
  import context.dispatcher
  implicit val timeout = Timeout(2.seconds)

  override def receive = {
<<<<<<< HEAD
    case WorkflowStatus(id) => handleWorkflowStatus(id)
    case WorkflowOutputs(id) => handleWorkflowOutputs(id)
  }

  def handleWorkflowStatus(id: UUID): Unit = {
    val eventualWorkflowStatus = ask(workflowManager, WorkflowManagerActor.WorkflowStatus(id)).mapTo[Option[WorkflowState]]

    eventualWorkflowStatus onComplete {
      case Success(state) =>
        state match {
          case Some(x) =>
            context.parent ! RequestComplete(StatusCodes.OK, WorkflowStatusResponse(id.toString, x.toString))
          case None => context.parent ! RequestComplete(StatusCodes.NotFound, None)
        }

      case Failure(ex) =>
        context.parent ! RequestComplete(StatusCodes.InternalServerError, ex.getMessage)
    }
  }

  def handleWorkflowOutputs(id: UUID): Unit = {
    // FIXME: Abstract out similar code from handleWorkflowStatus - perhaps a func to take the Future and a func to process for Success?
    // FIXME: If the general pattern is Future[Option[T]] I think it should be a func that takes that and a fun to proess Success(Some)) case
    val eventualWorkflowOutputs = ask(workflowManager, WorkflowManagerActor.WorkflowOutputs(id)).mapTo[Option[binding.WorkflowOutputs]]
    eventualWorkflowOutputs onComplete {
      case Success(outputs) => outputs match {
        case Some(x) =>
          val outputMap = x mapValues {_.toString}
          context.parent ! RequestComplete(StatusCodes.OK, WorkflowOutputResponse(id.toString, outputMap))
        case None => context.parent ! RequestComplete(StatusCodes.NotFound, None)
      }
      case Failure(ex) => context.parent ! RequestComplete(StatusCodes.InternalServerError, ex.getMessage)
    }
=======
    case WorkflowStatus(id) =>
      val workflowManagerResponseFuture = ask(workflowManager, WorkflowManagerActor.WorkflowStatus(id)).mapTo[Option[WorkflowState]]

      workflowManagerResponseFuture.onComplete {
        case Success(state) =>
          state match {
            case Some(x) =>
              context.parent ! RequestComplete(StatusCodes.OK, WorkflowStatusResponse(id.toString, x.toString))
            case None => context.parent ! RequestComplete(StatusCodes.NotFound, None)
          }

        case Failure(ex) =>
          context.parent ! RequestComplete(StatusCodes.InternalServerError, ex.getMessage)
      }

    case SubmitWorkflow(wdl, inputs) =>
      val workflowManagerResponseFuture = ask(workflowManager, WorkflowManagerActor.SubmitWorkflow(wdl, inputs)).mapTo[WorkflowId]
      workflowManagerResponseFuture.onComplete {
        case Success(id) =>
          context.parent ! RequestComplete (StatusCodes.Created, WorkflowSubmitResponse(id.toString, engine.WorkflowSubmitted.toString))

        case Failure(ex) =>
          ex match {
            case _:SyntaxError =>
              context.parent ! RequestComplete(StatusCodes.BadRequest, ex.getMessage)
            case _ =>
              context.parent ! RequestComplete(StatusCodes.InternalServerError, ex.getMessage)
          }
      }

    case WorkflowOutputs(id) =>
      val eventualWorkflowOutputs = ask(workflowManager, WorkflowManagerActor.WorkflowOutputs(id)).mapTo[Option[binding.WorkflowOutputs]]
      eventualWorkflowOutputs onComplete {
        case Success(outputs) => outputs match {
          case Some(x) =>
            val outputMap = x mapValues {_.toString}
            context.parent ! RequestComplete(StatusCodes.OK, WorkflowOutputResponse(id.toString, outputMap))
          case None => context.parent ! RequestComplete(StatusCodes.NotFound, None)
        }
        case Failure(ex) => context.parent ! RequestComplete(StatusCodes.InternalServerError, ex.getMessage)
      }
>>>>>>> f8f7ff81
  }
}<|MERGE_RESOLUTION|>--- conflicted
+++ resolved
@@ -1,17 +1,5 @@
 package cromwell.webservice
 
-<<<<<<< HEAD
-import akka.actor.{Actor, ActorRef, Props}
-import java.util.UUID
-
-import akka.actor.{ActorRef, Actor, Props}
-import akka.pattern.ask
-import akka.util.Timeout
-import cromwell.binding
-import cromwell.binding._
-import cromwell.engine._
-import cromwell.webservice.CromwellApiHandler.{WorkflowOutputs, WorkflowStatus}
-=======
 import java.util.UUID
 import akka.actor.{ActorRef, Actor, Props}
 import akka.pattern.ask
@@ -21,7 +9,6 @@
 import cromwell.engine._
 import cromwell.parser.WdlParser.SyntaxError
 import cromwell.webservice.CromwellApiHandler._
->>>>>>> f8f7ff81
 import cromwell.webservice.PerRequest.RequestComplete
 import spray.http.StatusCodes
 import scala.concurrent.duration._
@@ -43,41 +30,6 @@
   implicit val timeout = Timeout(2.seconds)
 
   override def receive = {
-<<<<<<< HEAD
-    case WorkflowStatus(id) => handleWorkflowStatus(id)
-    case WorkflowOutputs(id) => handleWorkflowOutputs(id)
-  }
-
-  def handleWorkflowStatus(id: UUID): Unit = {
-    val eventualWorkflowStatus = ask(workflowManager, WorkflowManagerActor.WorkflowStatus(id)).mapTo[Option[WorkflowState]]
-
-    eventualWorkflowStatus onComplete {
-      case Success(state) =>
-        state match {
-          case Some(x) =>
-            context.parent ! RequestComplete(StatusCodes.OK, WorkflowStatusResponse(id.toString, x.toString))
-          case None => context.parent ! RequestComplete(StatusCodes.NotFound, None)
-        }
-
-      case Failure(ex) =>
-        context.parent ! RequestComplete(StatusCodes.InternalServerError, ex.getMessage)
-    }
-  }
-
-  def handleWorkflowOutputs(id: UUID): Unit = {
-    // FIXME: Abstract out similar code from handleWorkflowStatus - perhaps a func to take the Future and a func to process for Success?
-    // FIXME: If the general pattern is Future[Option[T]] I think it should be a func that takes that and a fun to proess Success(Some)) case
-    val eventualWorkflowOutputs = ask(workflowManager, WorkflowManagerActor.WorkflowOutputs(id)).mapTo[Option[binding.WorkflowOutputs]]
-    eventualWorkflowOutputs onComplete {
-      case Success(outputs) => outputs match {
-        case Some(x) =>
-          val outputMap = x mapValues {_.toString}
-          context.parent ! RequestComplete(StatusCodes.OK, WorkflowOutputResponse(id.toString, outputMap))
-        case None => context.parent ! RequestComplete(StatusCodes.NotFound, None)
-      }
-      case Failure(ex) => context.parent ! RequestComplete(StatusCodes.InternalServerError, ex.getMessage)
-    }
-=======
     case WorkflowStatus(id) =>
       val workflowManagerResponseFuture = ask(workflowManager, WorkflowManagerActor.WorkflowStatus(id)).mapTo[Option[WorkflowState]]
 
@@ -119,6 +71,5 @@
         }
         case Failure(ex) => context.parent ! RequestComplete(StatusCodes.InternalServerError, ex.getMessage)
       }
->>>>>>> f8f7ff81
   }
 }