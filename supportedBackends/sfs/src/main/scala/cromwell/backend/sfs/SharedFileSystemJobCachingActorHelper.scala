--- conflicted
+++ resolved
@@ -38,15 +38,10 @@
   }
 
   lazy val sharedFileSystem = new SharedFileSystem {
-<<<<<<< HEAD
-    override val pathBuilders = WorkflowPathsBackendInitializationData.pathBuilders(backendInitializationDataOption)
-    override lazy val sharedFileSystemConfig = {
-=======
     override val pathBuilders: List[PathBuilder] = {
       WorkflowPathsBackendInitializationData.pathBuilders(backendInitializationDataOption)
     }
     override lazy val sharedFileSystemConfig: Config = {
->>>>>>> 26ade632
       configurationDescriptor.backendConfig.as[Option[Config]]("filesystems.local").getOrElse(ConfigFactory.empty())
     }
   }
